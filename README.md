# PinAI Subnet Template

**Production-ready Subnet template** for building custom intent execution networks on PinAI protocol. This implementation coordinates matcher and validator services with built-in batch submission support for high-throughput operations.

## 🚀 What is This?

This is a **template** for creating your own Subnet. Fork this repository to:
- Build specialized intent execution networks (e.g., image processing, data computation, AI inference)
- Customize matching strategies for your use case
- Implement domain-specific validation logic
- Deploy production-grade infrastructure

## ✨ Key Features

- **Dual Consensus Options**: Choose between Raft+Gossip or CometBFT (Tendermint) consensus engines
- **CometBFT Integration**: Production-grade BFT consensus with P2P validator discovery
- **Batch Operations**: High-performance batch submission for ValidationBundles and Assignments
- **Flexible Matching**: Pluggable matching strategies (price-based, reputation-based, geo-location, etc.)
- **Threshold Consensus**: Byzantine fault-tolerant validator consensus with configurable thresholds
- **Dual Submission**: Simultaneous blockchain and RootLayer submission for redundancy
- **Production Ready**: Docker support, comprehensive monitoring, and production deployment guides

## 📚 Documentation

**Choose your path:** New users start with First-Time Setup. Developers and operators can jump directly to relevant sections below.

> ℹ️ **Contract Address Update (2025-11-03):** Base Sepolia addresses were refreshed. Use values from `.env.example` to avoid deprecated contracts.

---

### 🚀 First-Time Setup (Essential, ~20 min)

1. **[Quick Start](docs/quick_start.md)** – Choose deployment method + registration workflow
2. **[Environment Setup](docs/environment_setup.md)** – Install Go, Docker, dependencies
3. **Deploy** (pick one):
   - ⭐ **Recommended**: [Docker Deployment](deployment/README.md) – 3-node cluster in 5 minutes
   - 🔧 **Advanced**: [Subnet Deployment Guide](docs/subnet_deployment_guide.md) – Manual setup with full control

> ✅ **After deployment**, continue with "Verify & Monitor" below to understand the execution flow.

---

### 🔍 Verify & Monitor (After Deployment)

- **[Intent Execution Flow](docs/subnet_deployment_guide.md#intent-execution-flow--observability)** – How intents flow through the system
- **[Troubleshooting](docs/subnet_deployment_guide.md#troubleshooting)** – Common issues and solutions
- **[Scripts Guide](docs/scripts_guide.md)** – Helper scripts reference

---

### 🔧 Customize & Develop

**Understanding the System:**
- [Architecture Overview](docs/architecture.md) – Component design and data flow
- [Consensus Modes](docs/consensus_modes.md) – Raft+Gossip vs CometBFT comparison
- [Consensus Data Format](docs/consensus_data_format_compatibility.md) – Internal data structures

**Customization Guides:**
- [Matcher Strategy](docs/subnet_deployment_guide.md#matcher-strategy-customization) – Custom bid matching logic
- [Validator Logic](docs/subnet_deployment_guide.md#validator-logic-customization) – Custom validation rules
- [Agent SDK](https://github.com/PIN-AI/subnet-sdk) – Build agents using the Go/Python SDKs (separate repository)

---

### 🏭 Production & Operations

- [Production Deployment](docs/subnet_deployment_guide.md#production-deployment) – Best practices and checklists
- [Deployment Playbook](deployment/README.md) – Operations runbook
- [Security Notes](#security-notes) – Security checklist (see below)

---

### 📁 Reference & History

- [Analysis Reports](analysis-reports/README.md) – Codebase analysis and exploration summaries

## Layout

- `cmd/matcher` – matcher gRPC server with bidding windows and task streams
- `cmd/validator` – validator node receiving execution reports and broadcasting signatures
- `cmd/mock-rootlayer` – mock RootLayer for local intent generation
- `cmd/simple-agent` – demo agent built on the Go SDK (production agents should live in the [Agent SDK repo](https://github.com/PIN-AI/subnet-sdk))
- `internal/` – shared packages (matcher, validator, consensus FSM, rootlayer client, storage, grpc interceptors, logging, metrics, messaging, types, crypto)
<<<<<<< HEAD
- `proto/` – generated protobufs for subnet and rootlayer APIs (authoritative definitions in `../pin_protocol/proto`)
- `config/` – sample validator configuration (`config.yaml`)
- `docs/` – curated documentation (`architecture.md`, `jetstream_evaluation.md`)
=======
- `proto/` – generated protobufs for subnet and rootlayer APIs
- `config/` – configuration templates (`subnet.yaml.template`, `validator.yaml.template`, `blockchain.yaml.template`)
- `docs/` – comprehensive documentation (guides, architecture, troubleshooting)
>>>>>>> 97c61756

## Build & Test

```bash
cd Subnet
make build       # builds matcher, validator, mock-rootlayer, simple-agent
make test        # go test ./...
make proto       # regenerate Go protobufs from ../pin_protocol
```

## Logs and Debugging

After starting the subnet, logs are written to `./subnet-logs/`:

```
subnet-logs/
├── matcher.log        # Intent ingestion, bid matching
├── validator-1.log    # Consensus, validation, checkpoint
├── validator-2.log
├── validator-3.log
├── agent.log          # Task execution, results
└── rootlayer.log      # RootLayer mock (if used)
```

**View logs:**
```bash
# Watch all logs
tail -f subnet-logs/*.log

# Watch specific service
tail -f subnet-logs/matcher.log
tail -f subnet-logs/validator-1.log

# Search for events
grep "Received intent" subnet-logs/matcher.log
grep "ValidationBundle" subnet-logs/validator-*.log

# Docker logs
docker compose logs -f
docker compose logs -f validator-1
```

📚 **Complete debugging guide**: See [`docs/quick_start.md`](docs/quick_start.md#-log-files-and-debugging) for log patterns, tracing intents, and troubleshooting common issues.

You can also build individual binaries:

```bash
go build -o bin/validator ./cmd/validator
go build -o bin/matcher   ./cmd/matcher
go build -o bin/mock-rootlayer ./cmd/mock-rootlayer
go build -o bin/simple-agent   ./cmd/simple-agent
```

## Running the Services

### Quick Start (Recommended)

Use the automated startup script:

```bash
# Copy and configure environment
cp .env.example .env
# Edit .env and fill in VALIDATOR_KEYS and VALIDATOR_PUBKEYS (see the "Validator Keys" section below)

# Start complete subnet (matcher + validators + agent)
./scripts/start-subnet.sh
```

### Manual Service Startup (Advanced)

For development and debugging:

```bash
# Terminal 1 – Matcher
./bin/matcher -grpc :8090 -http :8091

# Terminal 2 – Validator
# Option 1: Use hierarchical config files (recommended)
./bin/validator --subnet-config config/subnet.yaml --validator-config config/validator-1.yaml --key <your_private_key_hex>

# Option 2: Use command-line parameters only (advanced)
./bin/validator \
  -id validator-1 \
  -key <your_private_key_hex> \
  -grpc 9090 \
  -subnet-id 0x0000000000000000000000000000000000000000000000000000000000000003 \
  -validators 1 \
  -threshold-num 1 \
  -threshold-denom 1 \
  -validator-pubkeys "validator-1:<your_public_key_hex>" \
  -rootlayer-endpoint 3.17.208.238:9001 \
  -enable-rootlayer

# IMPORTANT for multi-node deployment:
# - Do NOT use config file for multiple validators (port conflicts)
# - Use ./scripts/start-subnet.sh which automatically handles port allocation
# - Or create separate config files (config/validator-1.yaml, validator-2.yaml, etc.)
#
# Note: Command-line parameters override config file values

# Optional – Demo agent (uses subnet-sdk/go internally)
./bin/simple-agent -matcher localhost:8090 -subnet-id 0x... -id my-agent -name MyAgent
```

Refer to `docs/scripts_guide.md` for automation details. Production agents should use the separate SDK repositories at https://github.com/PIN-AI/subnet-sdk (Go and Python implementations).

### Validator Keys

Each validator requires an ECDSA key pair for signing consensus messages:
- **Private key**: 64 hexadecimal characters (kept secret, used for signing)
- **Public key**: 130 hexadecimal characters starting with `04` (shared with other validators)

**Generate keys for 3 validators:**

```bash
# 1. Build the derive-pubkey tool (if not already built)
make build

# 2. Generate private keys
PRIVKEY1=$(openssl rand -hex 32)
PRIVKEY2=$(openssl rand -hex 32)
PRIVKEY3=$(openssl rand -hex 32)

# 3. Derive public keys from private keys
PUBKEY1=$(./bin/derive-pubkey "$PRIVKEY1")
PUBKEY2=$(./bin/derive-pubkey "$PRIVKEY2")
PUBKEY3=$(./bin/derive-pubkey "$PRIVKEY3")

# 4. Display for verification
echo "Validator 1:"
echo "  Private: $PRIVKEY1"
echo "  Public:  $PUBKEY1"
echo ""
echo "Validator 2:"
echo "  Private: $PRIVKEY2"
echo "  Public:  $PUBKEY2"
echo ""
echo "Validator 3:"
echo "  Private: $PRIVKEY3"
echo "  Public:  $PUBKEY3"
```

**Populate `.env` with comma-separated lists:**

```bash
VALIDATOR_KEYS="$PRIVKEY1,$PRIVKEY2,$PRIVKEY3"
VALIDATOR_PUBKEYS="$PUBKEY1,$PUBKEY2,$PUBKEY3"
```

**Key Format Requirements:**
- ✅ Private key: Exactly 64 hex characters (0-9, a-f)
- ✅ Public key: Exactly 130 hex characters starting with `04`
- ✅ No `0x` prefix needed
- ✅ Keys must match the order: first private key → first public key

**Troubleshooting:**
- "derive-pubkey: command not found" → Run `make build` first
- "Error decoding private key" → Check private key is exactly 64 hex characters
- Keys don't work → Ensure VALIDATOR_KEYS and VALIDATOR_PUBKEYS are in the same order

**Security:**
- ⚠️ Use test-only keys with NO real funds
- ⚠️ Never commit `.env` to git (already in `.gitignore`)
- ⚠️ Each validator must have a unique private key

📚 See [`docs/quick_start.md`](docs/quick_start.md) for complete key generation walkthrough.

### On-Chain Participant Verification

The matcher and validator can optionally verify participants against the Subnet contract. Set the `blockchain` section in `config/blockchain.yaml` or the `CHAIN_*` environment variables (`CHAIN_ENABLED`, `CHAIN_RPC_URL`, `SUBNET_CONTRACT_ADDRESS`, `CHAIN_ENABLE_FALLBACK`, `ALLOW_UNVERIFIED_AGENTS`) to enable it. Helper scripts `scripts/create-subnet.sh` and `scripts/register.sh` handle blockchain operations using the SDK.

## Protobuf Regeneration

```bash
make proto
```

This regenerates Go protobuf code from the proto definitions. The generated files are already included in the repository.

## Security Notes

- Demo keys or mock credentials in this repo are for local testing only.
- Enable TLS/mTLS for gRPC services before exposing them publicly.
- Validators rely on threshold attestation; monitor Raft consensus health and persisted LevelDB state to avoid data loss.<|MERGE_RESOLUTION|>--- conflicted
+++ resolved
@@ -81,15 +81,9 @@
 - `cmd/mock-rootlayer` – mock RootLayer for local intent generation
 - `cmd/simple-agent` – demo agent built on the Go SDK (production agents should live in the [Agent SDK repo](https://github.com/PIN-AI/subnet-sdk))
 - `internal/` – shared packages (matcher, validator, consensus FSM, rootlayer client, storage, grpc interceptors, logging, metrics, messaging, types, crypto)
-<<<<<<< HEAD
-- `proto/` – generated protobufs for subnet and rootlayer APIs (authoritative definitions in `../pin_protocol/proto`)
-- `config/` – sample validator configuration (`config.yaml`)
-- `docs/` – curated documentation (`architecture.md`, `jetstream_evaluation.md`)
-=======
 - `proto/` – generated protobufs for subnet and rootlayer APIs
 - `config/` – configuration templates (`subnet.yaml.template`, `validator.yaml.template`, `blockchain.yaml.template`)
 - `docs/` – comprehensive documentation (guides, architecture, troubleshooting)
->>>>>>> 97c61756
 
 ## Build & Test
 
