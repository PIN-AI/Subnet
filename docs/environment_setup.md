--- conflicted
+++ resolved
@@ -465,55 +465,7 @@
 
 ## Next Steps
 
-<<<<<<< HEAD
-After completing environment setup:
-
-1. **Create a Subnet**:
-   ```bash
-   ./scripts/create-subnet.sh --help
-   ```
-
-2. **Register Participants**:
-   ```bash
-   ./scripts/register.sh --help
-   ```
-
-3. **Run E2E Test**:
-   ```bash
-   ./scripts/start-subnet.sh --help
-   ```
-
-4. **Read Documentation**:
-   - [Subnet Deployment Guide](./subnet_deployment_guide.md)
-   - [Scripts Guide](./scripts_guide.md)
-   - [Architecture Overview](./architecture.md)
-
-5. **Join Community**:
-   - GitHub: https://github.com/PIN-AI/Subnet
-   - Discord: [link]
-   - Documentation: [link]
-
----
-
-## Development Workflow
-
-Typical development workflow after setup:
-
-```bash
-# 1. Make code changes
-vim internal/matcher/server.go
-
-# 2. Rebuild affected components
-make build
-
-# 3. Run tests
-go test ./internal/matcher/...
-
-# 4. Test locally
-./scripts/start-subnet.sh
-=======
 ✅ **Environment setup complete!**
->>>>>>> 71988f7b
 
 Now you're ready to deploy your subnet. Choose your deployment path:
 
