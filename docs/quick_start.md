# 🚀 PinAI Subnet - Quick Start

## 🤔 Which Guide Should I Follow?

**Quick decision table:**

| I want to... | Use this guide | Time |
|-------------|----------------|------|
| 🎯 Quick test/demo (first time) | [Docker Deployment](../deployment/README.md) ⭐ Recommended | 5 min |
| 🔧 Full control over setup | [Manual Deployment](#option-2-traditional-deployment) | 15 min |
| 📦 Build custom agent | [Agent SDK Docs](https://github.com/PIN-AI/subnet-sdk) | - |
| 🏭 Deploy to production | [Production Guide](subnet_deployment_guide.md#production-deployment) | - |
| 🔍 Fix issues | [Troubleshooting](subnet_deployment_guide.md#troubleshooting) | - |

> 💡 **New users**: Start with Docker deployment (Option 1 below), then explore customization after you understand the flow.

---

## ⚠️ Important: Complete Blockchain Registration First!

**Before starting any services, you must:**

1. **Create Subnet** → Get Subnet ID and Contract Address
2. **Register Components** → Register Validator, Matcher, Agent to Subnet
3. **Configure .env** → Fill in registration information
4. **Start Services** → Use any method below

### 📝 Important: Environment Variables

The project uses environment variables for configuration. There are two types:

**1. Fixed Values (Protocol-wide, already configured):**
- Smart contract addresses (`PIN_BASE_SEPOLIA_*`)
- Network endpoints (`ROOTLAYER_GRPC`, `ROOTLAYER_HTTP`)
- RPC URL (`CHAIN_RPC_URL`)
- These are **automatically loaded from `.env`** or use **built-in defaults**

**2. User-Specific Values (YOU must configure):**
- Private keys (`TEST_PRIVATE_KEY`, `VALIDATOR_KEYS`)
- Public keys (`VALIDATOR_PUBKEYS`)
- Subnet information (`SUBNET_ID` - after creation)

> ✅ **Good news**: Scripts now automatically load `.env` and provide defaults for fixed addresses!
> ⚠️ **Action required**: You only need to fill in your **private keys and subnet info** in `.env`

### 🔑 Step 1: Generate Validator Keys

**What are these keys?**
- Each validator needs an **ECDSA key pair** (private key + public key) for signing consensus messages
- The private key (64 hex characters) is kept secret and used for signing
- The public key (130 hex characters) is derived from the private key and shared with other validators

**Generate keys for 3 validators:**

```bash
# 1. Build the derive-pubkey tool
make build

# 2. Generate private keys (using OpenSSL)
PRIVKEY1=$(openssl rand -hex 32)
PRIVKEY2=$(openssl rand -hex 32)
PRIVKEY3=$(openssl rand -hex 32)

# 3. Derive public keys from private keys
PUBKEY1=$(./bin/derive-pubkey "$PRIVKEY1")
PUBKEY2=$(./bin/derive-pubkey "$PRIVKEY2")
PUBKEY3=$(./bin/derive-pubkey "$PRIVKEY3")

# 4. Display the keys for verification
echo "Validator 1:"
echo "  Private: $PRIVKEY1"
echo "  Public:  $PUBKEY1"
echo ""
echo "Validator 2:"
echo "  Private: $PRIVKEY2"
echo "  Public:  $PUBKEY2"
echo ""
echo "Validator 3:"
echo "  Private: $PRIVKEY3"
echo "  Public:  $PUBKEY3"

# 5. Create .env file and save keys
cp .env.example .env
echo "VALIDATOR_KEYS=$PRIVKEY1,$PRIVKEY2,$PRIVKEY3" >> .env
echo "VALIDATOR_PUBKEYS=$PUBKEY1,$PUBKEY2,$PUBKEY3" >> .env

# 6. Generate separate matcher key (SECURITY: never reuse validator keys!)
MATCHER_KEY=$(openssl rand -hex 32)
echo "TEST_PRIVATE_KEY=$MATCHER_KEY" >> .env
```

**Example output:**
```
Validator 1:
  Private: EXAMPLE_PRIVATE_KEY_DO_NOT_USE_1234567890ABCDEF1234567890ABCDEF
  Public:  0482ea12c5481d481c7f9d7c1a2047401c6e2f855e4cee4d8df0aa197514f3456528ba6c55092b20b51478fd8cf62cde37f206621b3dd47c2be3d5c35e4889bf94

Validator 2:
  Private: abc123...
  Public:  04def456...

Validator 3:
  Private: 789ghi...
  Public:  04jkl012...
```

**Key Format Requirements:**
- ✅ Private key: Exactly **64 hexadecimal characters** (0-9, a-f)
- ✅ Public key: Exactly **130 hexadecimal characters** starting with `04`
- ✅ No `0x` prefix needed
- ❌ Don't use keys with real funds - these are test-only keys!

**Troubleshooting:**
- If `derive-pubkey` says "command not found": Run `make build` first
- If you get "Error decoding private key": Check that your private key is exactly 64 hex characters
- If public key doesn't start with `04`: The key derivation failed, regenerate the private key

**Security Notes:**
- ⚠️ **NEVER commit private keys to git** (`.env` is in `.gitignore`)
- ⚠️ **Use test-only keys with NO real funds**
- ⚠️ Store keys securely - losing them means losing validator access
- ⚠️ Each validator must have a **unique** private key

---

### 📦 Step 2: Create Subnet and Save Information

**Create your subnet on the blockchain:**

```bash
# Create subnet (script auto-loads .env with fixed contract addresses)
./scripts/create-subnet.sh --name "My Test Subnet"
```

**What happens:**
1. Script connects to Base Sepolia blockchain
2. Deploys a new subnet contract
3. Returns Subnet ID and Contract Address
4. **Automatically saves info to `subnet-info-YYYYMMDD-HHMMSS.txt`**

**Example output:**
```
🎉 Subnet created successfully!
   Subnet ID: 0x0000000000000000000000000000000000000000000000000000000000000006
   Contract Address: 0x4cA582Ef4D2B9a474cf3fEf91231d373DeE5cA87
   Transaction: 0xabc123...
   View on Basescan: https://sepolia.basescan.org/tx/0xabc123...

📄 Subnet info saved to: ./subnet-info-20250117-143025.txt
```

**⚠️ IMPORTANT - Save This File!**

The `subnet-info-*.txt` file contains **critical information** you'll need later:
- ✅ Subnet ID (for .env configuration)
- ✅ Contract Address (for participant registration)
- ✅ Registration command template
- ✅ Transaction hash (for verification)

**Managing subnet info files:**

```bash
# View the most recent subnet info
cat subnet-info-*.txt | tail -20

# List all subnet info files
ls -lt subnet-info-*.txt

# Copy to .env for reference
SUBNET_INFO=$(ls -t subnet-info-*.txt | head -1)
grep "Subnet ID:" "$SUBNET_INFO"
grep "Contract Address:" "$SUBNET_INFO"

# Organize multiple subnets
mkdir -p subnets/
mv subnet-info-*.txt subnets/
ls subnets/
```

**Best practices:**
- 📌 Don't delete these files - you'll need them for registration
- 📌 Back up to a safe location (not in git!)
- 📌 Name your subnets clearly during creation for easy identification
- 📌 Keep one file per subnet deployment

---

### Quick Registration Process:

**Complete workflow from keys to running subnet:**

```bash
# 1. Build tools
make build

# 2. Generate validator keys and create .env
cp .env.example .env

PRIVKEY1=$(openssl rand -hex 32)
PRIVKEY2=$(openssl rand -hex 32)
PRIVKEY3=$(openssl rand -hex 32)
PUBKEY1=$(./bin/derive-pubkey "$PRIVKEY1")
PUBKEY2=$(./bin/derive-pubkey "$PRIVKEY2")
PUBKEY3=$(./bin/derive-pubkey "$PRIVKEY3")

# Generate separate matcher key (SECURITY: never reuse validator keys!)
MATCHER_KEY=$(openssl rand -hex 32)

# Save keys to .env
echo "TEST_PRIVATE_KEY=$MATCHER_KEY" >> .env
echo "VALIDATOR_KEYS=$PRIVKEY1,$PRIVKEY2,$PRIVKEY3" >> .env
echo "VALIDATOR_PUBKEYS=$PUBKEY1,$PUBKEY2,$PUBKEY3" >> .env

# 3. Create Subnet
./scripts/create-subnet.sh --name "My Test Subnet"
# 📝 Save the output: Subnet ID and Contract Address
# Example output:
#   Subnet ID: 0x0000...0006
#   Contract Address: 0x4cA582Ef4D2B9a474cf3fEf91231d373DeE5cA87

# 4. Update .env with subnet information
nano .env
# Add these lines from step 3 output:
#   SUBNET_ID=0x0000...0006
#   SUBNET_CONTRACT=0x4cA582Ef4D2B9a474cf3fEf91231d373DeE5cA87

# 5. Register all components (Validator, Matcher, Agent)
# Note: This single command registers ALL components at once
PRIVATE_KEY="$MATCHER_KEY" ./scripts/register.sh

# Or use environment from .env:
# ./scripts/register.sh  # Auto-loads SUBNET_CONTRACT from .env

# 6. Start services
./scripts/start-subnet.sh
```

**What register.sh does:**
- ✅ Registers **Validator** (stakes 0.01 ETH)
- ✅ Registers **Matcher** (stakes 0.01 ETH)
- ✅ Registers **Agent** (stakes 0.01 ETH)
- All in a **single execution** using the same private key

<<<<<<< HEAD
# Base Sepolia contract addresses
PIN_BASE_SEPOLIA_INTENT_MANAGER=0xD04d23775D3B8e028e6104E31eb0F6c07206EB46
PIN_BASE_SEPOLIA_SUBNET_FACTORY=0x493c5B1c7Ee9eDe75bf2e57e5250E695F929A796
PIN_BASE_SEPOLIA_STAKING_MANAGER=0xAc11AE66c7831A70Bea940b0AE16c967f940cB65
PIN_BASE_SEPOLIA_CHECKPOINT_MANAGER=0xe947c9C4183D583fB2E500aD05B105Fa01abE57e
=======
**Alternative: Manual registration with specific key**
```bash
# If you want to use a different key or subnet contract:
./scripts/register.sh \
  --subnet 0x4cA582Ef... \
  --key your_private_key_here \
  --domain your-subnet.example.com
>>>>>>> 97c61756
```

📚 **Detailed Registration Docs**: [`docs/scripts_guide.md`](docs/scripts_guide.md)

---

## Option 1: Docker Deployment (Recommended! ⭐)

<<<<<<< HEAD
### Pre-flight Checklist

Before starting the runtime, make sure the on-chain prerequisites are complete:
- Create or select the subnet you want to operate (`./scripts/create-subnet.sh` or your own deployment).
- Register the matcher, validator, and agent accounts on that subnet (`./scripts/register.sh`). Without registration, on-chain submissions from these services will fail.

### Option 1: One-Click Startup (Recommended)
=======
**Simplest approach, production-ready 3-node cluster by default**
>>>>>>> 97c61756

```bash
# Start 3-node Raft cluster
cd docker && ./docker-start.sh

# Or single-node dev mode
cd docker && ./docker-start-dev.sh

# Stop services
cd docker && docker compose down
```

<<<<<<< HEAD
The launcher will ask you to confirm that subnet creation and participant registration are done. Set `SKIP_REGISTRATION_PROMPT=1` if you need to bypass the prompt in automated environments.

This script will:
- Check and start NATS if needed
- Start Registry service (gRPC: 8091, HTTP: 8101)
- Start Matcher service (gRPC: 8090)
- Start Validator service (gRPC: 9200)
- Generate necessary configuration files
- Save process IDs for easy management
=======
📚 **Detailed Documentation**: [`deployment/README.md`](../deployment/README.md) - Complete configuration, testing, and troubleshooting
>>>>>>> 97c61756

**Benefits**:
- ✅ 5-minute deployment
- ✅ 3-node by default, production-ready
- ✅ Automatic fault tolerance (tolerates 1 node failure)
- ✅ No need to install Go or other dependencies
- ✅ Fully isolated, clean system environment

---

## Option 2: Traditional Deployment

**Better performance and control**

### Node Cluster
```bash
<<<<<<< HEAD
# 1. Start Registry
./bin/registry -grpc ":8091" -http ":8101" > subnet-logs/registry.log 2>&1 &

# 2. Start Matcher (requires config file)
cat > /tmp/matcher-config.yaml <<EOF
subnet_id: "$SUBNET_ID"
identity:
  matcher_id: "matcher-main"
  subnet_id: "$SUBNET_ID"
rootlayer:
  grpc_endpoint: "$ROOTLAYER_GRPC"
  http_endpoint: "$ROOTLAYER_HTTP"
registry:
  grpc_address: "localhost:8091"
  http_address: "http://localhost:8101"
network:
  grpc_port: 8090
enable_chain_submit: true
chain_rpc_url: "$CHAIN_RPC_URL"
chain_network: "$CHAIN_NETWORK"
intent_manager_addr: "$PIN_BASE_SEPOLIA_INTENT_MANAGER"
private_key: "$TEST_PRIVATE_KEY"
EOF

./bin/matcher --config /tmp/matcher-config.yaml > subnet-logs/matcher.log 2>&1 &

# 3. Start Validator
./bin/validator \
    -id "validator-main" \
    -grpc 9200 \
    -nats "nats://127.0.0.1:4222" \
    -subnet-id "$SUBNET_ID" \
    -key "$TEST_PRIVATE_KEY" \
    -rootlayer-endpoint "$ROOTLAYER_GRPC" \
    -registry-grpc "localhost:8091" \
    -registry-http "localhost:8101" \
    -chain-rpc-url "$CHAIN_RPC_URL" \
    -chain-network "$CHAIN_NETWORK" \
    -intent-manager-addr "$PIN_BASE_SEPOLIA_INTENT_MANAGER" \
    -enable-chain-submit \
    -enable-rootlayer \
    > subnet-logs/validator.log 2>&1 &
=======
# Set environment variables
export NUM_VALIDATORS=3
export VALIDATOR_KEYS=key1,key2,key3
export VALIDATOR_PUBKEYS=pubkey1,pubkey2,pubkey3

# Start
./scripts/start-subnet.sh
>>>>>>> 97c61756
```

📚 **Detailed Documentation**: [`docs/scripts_guide.md`](docs/scripts_guide.md)

---

## Option 3: AWS EC2 Deployment

**Production cloud deployment**

```bash
# SSH to EC2 instance
ssh -i your-key.pem ubuntu@YOUR_IP

# Clone and enter project
git clone https://github.com/PIN-AI/Subnet.git
cd Subnet

# Choose Docker or traditional method (see above)
```

📚 **Detailed Documentation**: [`docs/environment_setup.md`](docs/environment_setup.md)

---

## 📁 Project Structure

```
Subnet/
├── deployment/               # Production deployment files (Docker)
│   ├── Dockerfile            # Docker image definition
│   ├── docker-compose.yml    # 3-node cluster config
│   ├── docker-compose-dev.yml# Single-node config
│   ├── docker-start.sh       # 3-node startup script
│   ├── docker-start-dev.sh   # Single-node startup script
│   └── README.md             # Complete Docker docs (with 3-node details)
├── scripts/                   # Traditional deployment scripts
│   └── start-subnet.sh       # Startup script
├── docs/                      # Documentation
│   ├── scripts_guide.md      # Scripts usage guide
│   └── environment_setup.md  # Environment configuration
└── .env                      # Configuration file (create this)
```

---

## 🎯 Recommended Choice

| Scenario | Recommended Method | Command |
|----------|-------------------|---------|
| **Quick Testing** | Docker single-node | `cd docker && ./docker-start-dev.sh` |
| **Production** | Docker 3-node | `cd docker && ./docker-start.sh` |
| **Best Performance** | Traditional 3-node | `./scripts/start-subnet.sh` |

---

## 📋 Configuration Requirements

### Required Environment Variables (.env)

**What you MUST configure in .env:**

```bash
# ============================================================
# USER-SPECIFIC VALUES (REQUIRED - FILL IN)
# ============================================================
# Matcher/Test private key
TEST_PRIVATE_KEY=your_key_here

# Validator keys (comma-separated for multi-node, or single key for single-node)
VALIDATOR_KEYS=key1,key2,key3
VALIDATOR_PUBKEYS=pubkey1,pubkey2,pubkey3

# Your subnet information (from create-subnet.sh output)
SUBNET_ID=0x0000000000000000000000000000000000000000000000000000000000000002

# ============================================================
# FIXED VALUES (Already configured in .env.example)
# ============================================================
# These are protocol-wide and should NOT be changed:
# - PIN_BASE_SEPOLIA_INTENT_MANAGER
# - PIN_BASE_SEPOLIA_SUBNET_FACTORY
# - PIN_BASE_SEPOLIA_STAKING_MANAGER
# - PIN_BASE_SEPOLIA_CHECKPOINT_MANAGER
# - ROOTLAYER_GRPC=3.17.208.238:9001
# - ROOTLAYER_HTTP=http://3.17.208.238:8081/api/v1
# - CHAIN_RPC_URL=https://sepolia.base.org
```

**Format 2: Individual variables**
```bash
# Matcher key
TEST_PRIVATE_KEY=your_key_here

# Validator keys (3 nodes need 3 keys)
VALIDATOR_KEY_1=your_key_1
VALIDATOR_PUBKEY_1=your_pubkey_1
VALIDATOR_KEY_2=your_key_2
VALIDATOR_PUBKEY_2=your_pubkey_2
VALIDATOR_KEY_3=your_key_3
VALIDATOR_PUBKEY_3=your_pubkey_3

# Subnet configuration
SUBNET_ID=0x0000000000000000000000000000000000000000000000000000000000000003
ROOTLAYER_GRPC=3.17.208.238:9001
ROOTLAYER_HTTP=http://3.17.208.238:8081/api/v1
```

> Format 2 exists for legacy Docker/deployment scripts. The `start-subnet.sh` launcher requires the comma-separated Format 1 variables.

> ⚠️ **Contract Addresses:** Base Sepolia addresses were updated on 2025‑11‑03. Copy the latest values from `.env.example` to avoid using deprecated contracts.

**Key Source**:
Keys must be those generated and registered in steps 3-4 of the "Quick Registration Process". Do not randomly generate new keys!

```bash
# Example: If you used these keys during registration
VALIDATOR_KEYS=abc123...,def456...,ghi789...
VALIDATOR_PUBKEYS=0x123...,0x456...,0x789...
```

---

## 🆘 Quick Help

### Docker Method
```bash
# View logs
cd docker && docker compose logs -f

# View status
docker compose ps

# Restart services
docker compose restart

# Stop and clean up
docker compose down -v
```

### Traditional Method
```bash
# View logs
tail -f subnet-logs/*.log

# Stop services
pkill -f 'bin/matcher|bin/validator|bin/simple-agent'
```

---

## 📋 Log Files and Debugging

### Log Directory Structure

After starting the subnet, logs are stored in the `./subnet-logs/` directory:

```
subnet-logs/
├── matcher.log           # Matcher service logs (intent ingestion, bid matching)
├── validator-1.log       # Validator 1 logs (consensus, validation, checkpoint)
├── validator-2.log       # Validator 2 logs
├── validator-3.log       # Validator 3 logs
├── agent.log             # Agent logs (task execution, result submission)
└── rootlayer.log         # RootLayer mock logs (if using mock-rootlayer)
```

**Note**: Docker deployments store logs internally. Use `docker compose logs -f [service]` instead.

### Viewing Specific Logs

```bash
# Watch all logs (verbose)
tail -f subnet-logs/*.log

# Watch specific service
tail -f subnet-logs/matcher.log      # Matcher only
tail -f subnet-logs/validator-1.log  # Validator 1 only
tail -f subnet-logs/agent.log        # Agent only

# Watch multiple specific services
tail -f subnet-logs/matcher.log subnet-logs/validator-1.log

# Search for specific events
grep "intent_id" subnet-logs/matcher.log          # Find intent processing
grep "ValidationBundle" subnet-logs/validator-*.log  # Find consensus activity
grep "Executing task" subnet-logs/agent.log       # Find agent task execution

# Docker logs (container-based)
docker compose logs -f                   # All services
docker compose logs -f validator-1       # Specific validator
docker compose logs -f matcher agent     # Multiple services
docker compose logs --tail=100 validator-1  # Last 100 lines
```

### Key Log Patterns

**What to look for in each log:**

| Service | Log File | Key Events |
|---------|----------|------------|
| **Matcher** | `matcher.log` | `Received intent`, `Received bid`, `Selected winner`, `Created assignment` |
| **Validator** | `validator-*.log` | `Processed execution report`, `Creating ValidationBundle`, `Submitting ValidationBundle`, `Checkpoint submitted` |
| **Agent** | `agent.log` | `Received task`, `Executing task`, `Submitting execution report`, `Task completed` |

**Example: Tracing an intent through the system:**

```bash
# 1. Check matcher received the intent
grep "Received intent" subnet-logs/matcher.log | tail -1

# 2. Check bids were received and winner selected
grep "Selected winner" subnet-logs/matcher.log | tail -1

# 3. Check agent received the task
grep "Received task" subnet-logs/agent.log | tail -1

# 4. Check agent submitted execution report
grep "Submitting execution report" subnet-logs/agent.log | tail -1

# 5. Check validators processed the report
grep "Processed execution report" subnet-logs/validator-*.log | tail -3

# 6. Check consensus and bundle submission
grep "ValidationBundle" subnet-logs/validator-*.log | tail -5
```

### Log Levels

Logs use standard levels: `DEBUG`, `INFO`, `WARN`, `ERROR`

```bash
# Filter by log level
grep "ERROR" subnet-logs/*.log           # Show only errors
grep "WARN\|ERROR" subnet-logs/*.log     # Show warnings and errors
grep "INFO.*intent" subnet-logs/matcher.log  # Info logs about intents
```

### Common Debugging Scenarios

**1. Intent not being processed:**
```bash
# Check if matcher received it
grep "Received intent" subnet-logs/matcher.log

# Check if any bids came in
grep "Received bid" subnet-logs/matcher.log

# Check for errors
grep "ERROR" subnet-logs/matcher.log
```

**2. Agent not receiving tasks:**
```bash
# Check if agent is connected
grep "Connected to matcher" subnet-logs/agent.log

# Check matcher assigned the task
grep "Created assignment" subnet-logs/matcher.log
```

**3. Validation not completing:**
```bash
# Check if validators received reports
grep "execution report" subnet-logs/validator-*.log

# Check consensus progress
grep "ValidationBundle" subnet-logs/validator-*.log

# Check for errors
grep "ERROR" subnet-logs/validator-*.log
```

### Log Retention

**Default behavior:**
- Logs are appended to existing files
- No automatic rotation (files grow indefinitely)

**Managing log size:**
```bash
# Check log sizes
du -h subnet-logs/

# Clear old logs (stops services first!)
pkill -f 'bin/matcher|bin/validator|bin/simple-agent'
rm -rf subnet-logs/*.log
./scripts/start-subnet.sh

# Archive logs
mkdir -p logs-archive/$(date +%Y%m%d)
cp subnet-logs/*.log logs-archive/$(date +%Y%m%d)/
> subnet-logs/*.log  # Truncate current logs
```

📚 **Detailed flow tracing**: See [`docs/subnet_deployment_guide.md`](subnet_deployment_guide.md#intent-execution-flow--observability) for complete intent execution flow with log examples.

---

## 📚 Detailed Documentation

- **Docker Deployment**: [`deployment/README.md`](../deployment/README.md) - Complete Docker usage guide (with 3-node cluster details)
- **Scripts Guide**: [`docs/scripts_guide.md`](docs/scripts_guide.md) - All scripts documentation
- **Environment Setup**: [`docs/environment_setup.md`](docs/environment_setup.md) - Dependency installation
- **Architecture**: [`docs/architecture.md`](docs/architecture.md) - System architecture

---

<<<<<<< HEAD
- Read the [Architecture Overview](architecture.md) to understand the system design
- See [Production Deployment](production_deployment.md) for production setup
- Explore [Testing Guide](testing_guide.md) for comprehensive testing
- Review [API Documentation](api_reference.md) for integration
=======
## 🎉 Get Started
>>>>>>> 97c61756

**Complete workflow (including registration)**:

```bash
# 0. Build tools
make build

# 1. Create Subnet (scripts auto-load .env with fixed addresses)
./scripts/create-subnet.sh --name "My Subnet"
# 📝 Save the Subnet ID and Contract Address from output

# 2. Register components (scripts auto-load .env)
./scripts/register.sh --subnet <SUBNET_CONTRACT> --key <KEY>

# 3. Generate validator keys and configure .env
# See "Step 1: Generate Validator Keys" section above for detailed instructions
cp .env.example .env

# Generate validator keys
PRIVKEY1=$(openssl rand -hex 32)
PRIVKEY2=$(openssl rand -hex 32)
PRIVKEY3=$(openssl rand -hex 32)
PUBKEY1=$(./bin/derive-pubkey "$PRIVKEY1")
PUBKEY2=$(./bin/derive-pubkey "$PRIVKEY2")
PUBKEY3=$(./bin/derive-pubkey "$PRIVKEY3")

# Generate separate matcher key (SECURITY: never reuse validator keys!)
MATCHER_KEY=$(openssl rand -hex 32)

# Save to .env
echo "TEST_PRIVATE_KEY=$MATCHER_KEY" >> .env
echo "VALIDATOR_KEYS=$PRIVKEY1,$PRIVKEY2,$PRIVKEY3" >> .env
echo "VALIDATOR_PUBKEYS=$PUBKEY1,$PUBKEY2,$PUBKEY3" >> .env

# Then manually add subnet info from step 1:
nano .env
# Fill in:
#   - SUBNET_ID (from step 1)
# Note: Keys are already set above, fixed addresses are pre-configured!

# 4. Start (Docker 3-node)
cd docker && ./docker-start.sh

# 5. View logs
docker compose logs -f
```

✅ **Simplified Configuration**:
- Scripts automatically load `.env` and provide defaults for fixed contract addresses
- You only need to configure your **private keys and subnet info**
- No need to manually set `PIN_BASE_SEPOLIA_*` addresses anymore!

⚠️ **Important**: You must complete blockchain registration (Create Subnet + Register components) before starting services!

That's it! 🚀

---

Need help? Check `deployment/README.md` or detailed docs in the `docs/` directory.<|MERGE_RESOLUTION|>--- conflicted
+++ resolved
@@ -241,13 +241,6 @@
 - ✅ Registers **Agent** (stakes 0.01 ETH)
 - All in a **single execution** using the same private key
 
-<<<<<<< HEAD
-# Base Sepolia contract addresses
-PIN_BASE_SEPOLIA_INTENT_MANAGER=0xD04d23775D3B8e028e6104E31eb0F6c07206EB46
-PIN_BASE_SEPOLIA_SUBNET_FACTORY=0x493c5B1c7Ee9eDe75bf2e57e5250E695F929A796
-PIN_BASE_SEPOLIA_STAKING_MANAGER=0xAc11AE66c7831A70Bea940b0AE16c967f940cB65
-PIN_BASE_SEPOLIA_CHECKPOINT_MANAGER=0xe947c9C4183D583fB2E500aD05B105Fa01abE57e
-=======
 **Alternative: Manual registration with specific key**
 ```bash
 # If you want to use a different key or subnet contract:
@@ -255,7 +248,6 @@
   --subnet 0x4cA582Ef... \
   --key your_private_key_here \
   --domain your-subnet.example.com
->>>>>>> 97c61756
 ```
 
 📚 **Detailed Registration Docs**: [`docs/scripts_guide.md`](docs/scripts_guide.md)
@@ -264,17 +256,7 @@
 
 ## Option 1: Docker Deployment (Recommended! ⭐)
 
-<<<<<<< HEAD
-### Pre-flight Checklist
-
-Before starting the runtime, make sure the on-chain prerequisites are complete:
-- Create or select the subnet you want to operate (`./scripts/create-subnet.sh` or your own deployment).
-- Register the matcher, validator, and agent accounts on that subnet (`./scripts/register.sh`). Without registration, on-chain submissions from these services will fail.
-
-### Option 1: One-Click Startup (Recommended)
-=======
 **Simplest approach, production-ready 3-node cluster by default**
->>>>>>> 97c61756
 
 ```bash
 # Start 3-node Raft cluster
@@ -287,19 +269,7 @@
 cd docker && docker compose down
 ```
 
-<<<<<<< HEAD
-The launcher will ask you to confirm that subnet creation and participant registration are done. Set `SKIP_REGISTRATION_PROMPT=1` if you need to bypass the prompt in automated environments.
-
-This script will:
-- Check and start NATS if needed
-- Start Registry service (gRPC: 8091, HTTP: 8101)
-- Start Matcher service (gRPC: 8090)
-- Start Validator service (gRPC: 9200)
-- Generate necessary configuration files
-- Save process IDs for easy management
-=======
 📚 **Detailed Documentation**: [`deployment/README.md`](../deployment/README.md) - Complete configuration, testing, and troubleshooting
->>>>>>> 97c61756
 
 **Benefits**:
 - ✅ 5-minute deployment
@@ -316,50 +286,6 @@
 
 ### Node Cluster
 ```bash
-<<<<<<< HEAD
-# 1. Start Registry
-./bin/registry -grpc ":8091" -http ":8101" > subnet-logs/registry.log 2>&1 &
-
-# 2. Start Matcher (requires config file)
-cat > /tmp/matcher-config.yaml <<EOF
-subnet_id: "$SUBNET_ID"
-identity:
-  matcher_id: "matcher-main"
-  subnet_id: "$SUBNET_ID"
-rootlayer:
-  grpc_endpoint: "$ROOTLAYER_GRPC"
-  http_endpoint: "$ROOTLAYER_HTTP"
-registry:
-  grpc_address: "localhost:8091"
-  http_address: "http://localhost:8101"
-network:
-  grpc_port: 8090
-enable_chain_submit: true
-chain_rpc_url: "$CHAIN_RPC_URL"
-chain_network: "$CHAIN_NETWORK"
-intent_manager_addr: "$PIN_BASE_SEPOLIA_INTENT_MANAGER"
-private_key: "$TEST_PRIVATE_KEY"
-EOF
-
-./bin/matcher --config /tmp/matcher-config.yaml > subnet-logs/matcher.log 2>&1 &
-
-# 3. Start Validator
-./bin/validator \
-    -id "validator-main" \
-    -grpc 9200 \
-    -nats "nats://127.0.0.1:4222" \
-    -subnet-id "$SUBNET_ID" \
-    -key "$TEST_PRIVATE_KEY" \
-    -rootlayer-endpoint "$ROOTLAYER_GRPC" \
-    -registry-grpc "localhost:8091" \
-    -registry-http "localhost:8101" \
-    -chain-rpc-url "$CHAIN_RPC_URL" \
-    -chain-network "$CHAIN_NETWORK" \
-    -intent-manager-addr "$PIN_BASE_SEPOLIA_INTENT_MANAGER" \
-    -enable-chain-submit \
-    -enable-rootlayer \
-    > subnet-logs/validator.log 2>&1 &
-=======
 # Set environment variables
 export NUM_VALIDATORS=3
 export VALIDATOR_KEYS=key1,key2,key3
@@ -367,7 +293,6 @@
 
 # Start
 ./scripts/start-subnet.sh
->>>>>>> 97c61756
 ```
 
 📚 **Detailed Documentation**: [`docs/scripts_guide.md`](docs/scripts_guide.md)
@@ -676,14 +601,7 @@
 
 ---
 
-<<<<<<< HEAD
-- Read the [Architecture Overview](architecture.md) to understand the system design
-- See [Production Deployment](production_deployment.md) for production setup
-- Explore [Testing Guide](testing_guide.md) for comprehensive testing
-- Review [API Documentation](api_reference.md) for integration
-=======
 ## 🎉 Get Started
->>>>>>> 97c61756
 
 **Complete workflow (including registration)**:
 
