# Subnet Complete Deployment and Custom Development Guide

**📍 You are here:** First-Time Setup → Subnet Deployment Guide (Advanced)

**Prerequisites:**
- Completed [Quick Start](quick_start.md) and chose manual deployment
- Completed [Environment Setup](environment_setup.md)

**Time to complete:** ~30 minutes (deployment + verification)

**What you'll learn:**
- Generate and manage validator keys
- Manually start matcher and validators
- Understand the complete intent execution flow
- Customize matcher strategies and validator logic
- Deploy to production with best practices

**Next steps after this guide:**
- ✅ Verify deployment → [Intent Execution Flow](#intent-execution-flow--observability)
- 🔧 Customize → [Custom Development Guide](#custom-development-guide)
- 🏭 Production → [Production Deployment](#production-deployment)

---

## Table of Contents

1. [Overview](#overview)
2. [Validator Key Management](#validator-key-management)
3. [Quick Deployment](#quick-deployment)
4. [Manual Validator Startup](#manual-validator-startup)
5. [Intent Execution Flow & Observability](#intent-execution-flow--observability)
6. [Custom Development Guide](#custom-development-guide)
   - [Matcher Strategy Customization](#matcher-strategy-customization)
   - [Validator Logic Customization](#validator-logic-customization)
   - [Agent Executor Customization](#agent-executor-customization)
7. [Production Deployment](#production-deployment)
8. [Troubleshooting](#troubleshooting)

---

## Overview

### Subnet Architecture

```
┌─────────────────────────────────────────────────────────────┐
│                        RootLayer                            │
│   (Blockchain + Intent Pool + Assignment + Validation)      │
└─────────────────┬───────────────────────────┬───────────────┘
                  │                           │
        Intents   │                           │  ValidationBundles
                  ↓                           ↑
┌─────────────────────────────┐   ┌──────────────────────────┐
│         Matcher             │   │      Validators          │
│  - Pull Intents             │   │  - Verify Reports        │
│  - Manage Bidding Windows   │   │  - Consensus Signatures  │
│  - Matching Algorithm       │   │  - Submit Bundles        │
│  - Assign Tasks to Agents   │   │  - Custom Logic          │
└──────────┬──────────────────┘   └────────┬─────────────────┘
           │ Assignments                   │ ExecutionReports
           ↓                               ↑
    ┌────────────────────────────────────────┐
    │            Agents (SDK)                │
    │  - Subscribe to Intents                │
    │  - Submit Bids                         │
    │  - Execute Tasks (Custom Logic)        │
    │  - Submit ExecutionReports             │
    └────────────────────────────────────────┘
```

### Components Requiring Customization

| Component | Required? | Customization |
|-----------|-----------|---------------|
| **Matcher Strategy** | Optional | How to select winner from agent bids |
| **Validator Logic** | **Required** | How to verify execution correctness |
| **Agent Executor** | **Required** | How to execute specific intent tasks |
| **Intent Type Definition** | **Required** | Define supported intent types and params |

---

## Validator Key Management

Each validator signs execution reports and ValidationBundles with an ECDSA key pair. You must provision keys before launching any node.

### Key formats

| Type | Format | Example |
|------|--------|---------|
| Private key | 64 hex chars (no `0x`) | `f9e2a1b3c4d5e6f7a8b9c0d1e2f3a4b5c6d7e8f9a0b1c2d3e4f5a6b7c8d9e0f1` |
| Public key | 130 hex chars (uncompressed, prefix `04`) | `040b7dbae9ecfe88...249db3f90d2` |

### Generate keys

```bash
# Private key
openssl rand -hex 32

# Derive public key using helper binary
go build -o bin/derive-pubkey scripts/derive-pubkey.go
./bin/derive-pubkey <private_key_hex>
```

For multiple validators:

```bash
NUM_VALIDATORS=3
PRIVS=()
PUBS=()
for i in $(seq 1 $NUM_VALIDATORS); do
  PRIV=$(openssl rand -hex 32)
  PUB=$(./bin/derive-pubkey "$PRIV")
  PRIVS+=("$PRIV")
  PUBS+=("$PUB")
done
printf 'VALIDATOR_KEYS="%s"\n' "$(IFS=,; echo "${PRIVS[*]}")"
printf 'VALIDATOR_PUBKEYS="%s"\n' "$(IFS=,; echo "${PUBS[*]}")"
```

Add the generated lists to `.env` (already gitignored):

```bash
VALIDATOR_KEYS="key1,key2,key3"
VALIDATOR_PUBKEYS="pubkey1,pubkey2,pubkey3"
```

> Ordering matters: the first private key corresponds to the first public key and to `validator-1` (or your chosen ID). Every validator must share the same ordered `validator_id:pubkey` map.

---

## Quick Deployment

### Prerequisites

```bash
# Install dependencies
go version        # >= 1.21 required
docker --version  # Optional for Docker-based flows

# Clone repository
git clone https://github.com/PIN-AI/Subnet
cd Subnet

# Build binaries once
make build
```

### Step 1: Prepare environment

Copy the template and fill in secrets:

```bash
cp .env.example .env
```

Populate at least:

```bash
TEST_PRIVATE_KEY=<matcher_signing_key>
VALIDATOR_KEYS="key1,key2,key3"          # From the generator above
VALIDATOR_PUBKEYS="pubkey1,pubkey2,pubkey3"
SUBNET_ID=0x0000...0002                  # From scripts/create-subnet.sh
ROOTLAYER_GRPC=3.17.208.238:9001
ROOTLAYER_HTTP=http://3.17.208.238:8081
NUM_VALIDATORS=3
CONSENSUS_TYPE=raft                      # or cometbft
```

> `.env` is gitignored. For production, source values from a secure secret store instead of plaintext files.

If you have not created a subnet yet, run:

```bash
<<<<<<< HEAD
# Provide chain contract addresses and network context
export PIN_BASE_SEPOLIA_INTENT_MANAGER="0xD04d23775D3B8e028e6104E31eb0F6c07206EB46"
export PIN_BASE_SEPOLIA_SUBNET_FACTORY="0x493c5B1c7Ee9eDe75bf2e57e5250E695F929A796"
export PIN_BASE_SEPOLIA_STAKING_MANAGER="0xAc11AE66c7831A70Bea940b0AE16c967f940cB65"
export PIN_BASE_SEPOLIA_CHECKPOINT_MANAGER="0xe947c9C4183D583fB2E500aD05B105Fa01abE57e"

export RPC_URL="https://sepolia.base.org"
export PRIVATE_KEY="<your-private-key>"
export NETWORK="base_sepolia"
export SUBNET_NAME="PinAI Test Subnet"

# Run the creation script (CLI flags can still override defaults)
./scripts/create-subnet.sh

# Example output:
# ✅ Subnet created successfully!
# Subnet ID: 0x0000000000000000000000000000000000000000000000000000000000000002
# Contract Address: 0x6538D64e4eeE64641f6c66aB2c7703edfC3e2aB6
=======
export RPC_URL="https://sepolia.base.org"
export PRIVATE_KEY="<your-chain-key>"
export PIN_NETWORK="base_sepolia"
./scripts/create-subnet.sh --name "My Test Subnet"
>>>>>>> 97c61756
```

Record the returned subnet ID and contract address, then plug them into `.env`.

### Step 2: Launch everything

```bash
./scripts/start-subnet.sh
```

The launcher:

- Builds binaries if needed
- Starts matcher, validators, and optionally the sample agent
- Stores logs in `./subnet-logs/`
- Uses the validator keys and subnet configuration from `.env`

Set `TEST_MODE=true` to keep processes in the foreground for easier debugging.

### Step 3: Submit a test intent

```bash
./bin/submit-intent-signed \
  --subnet-id "$SUBNET_ID" \
  --intent-type "e2e-test" \
  --params '{"task":"ping"}' \
  --amount 100000000000000
```

Tail logs to confirm the flow:

```bash
tail -f subnet-logs/matcher.log \
         subnet-logs/validator-1.log \
         subnet-logs/agent.log
```

You should see bids arriving, a winner selected, the agent executing, and validators processing reports. See [Intent Execution Flow & Observability](#intent-execution-flow--observability) for expected log snippets.

---

## Configuration System

The subnet supports two configuration approaches:

### New: Hierarchical Configuration (Recommended)

The hierarchical system separates shared subnet configuration from validator-specific settings, eliminating duplication and configuration drift.

#### Why Use Hierarchical Configuration?

**Problems with Old System:**
- ❌ Raft peers and Gossip seeds must be manually synchronized across all validators
- ❌ Adding/removing validators requires updating every validator's config file
- ❌ Easy to have configuration mismatches causing cluster formation failures
- ❌ Duplicate settings across multiple files

**Benefits of New System:**
- ✅ **Auto-population**: Raft peers and Gossip seeds automatically extracted from validator_set
- ✅ **Single source of truth**: All validators defined once in subnet.yaml
- ✅ **No duplication**: Shared settings defined once, validator-specific settings separate
- ✅ **Easy scaling**: Add validators by updating subnet.yaml only
- ✅ **Type-safe**: Configuration validated at startup

#### Configuration Files

**Templates (commit to Git):**
- `config/subnet.yaml.template` - Shared configuration template
- `config/validator.yaml.template` - Validator-specific template
- `config/blockchain.yaml.template` - Blockchain scripts template

**Actual configs (in .gitignore):**
- `config/subnet.yaml` - Your actual shared configuration
- `config/validator-N.yaml` - Each validator's specific configuration
- `config/blockchain.yaml` - Blockchain registration configuration

#### Quick Start

**Step 1: Create Configuration from Templates**
```bash
cd config/
cp subnet.yaml.template subnet.yaml
cp validator.yaml.template validator-1.yaml
cp validator.yaml.template validator-2.yaml
cp blockchain.yaml.template blockchain.yaml
```

**Step 2: Edit subnet.yaml (Shared Configuration)**

Key sections to configure:
```yaml
# Set your subnet ID
subnet_id: "0x0000000000000000000000000000000000000000000000000000000000000007"

# Define ALL validators with their endpoints
validator_set:
  min_validators: 2
  threshold_num: 2
  threshold_denom: 2
  validators:
    - id: "validator-1"
      pubkey: "04fb3072a8cac3ec..."  # Full ECDSA public key
      grpc_endpoint: "localhost:9090"
      raft_address: "localhost:7400"   # Auto-populated to peers
      gossip_address: "localhost:7950" # Auto-populated to seeds
    - id: "validator-2"
      pubkey: "04b6ce34bd4871dc..."
      grpc_endpoint: "localhost:9091"
      raft_address: "localhost:7401"
      gossip_address: "localhost:7951"

# Update blockchain contracts
blockchain:
  subnet_contract: "0x..."
  intent_manager_address: "0x..."
  staking_manager_address: "0x..."
  checkpoint_manager_address: "0x..."

# Configure RootLayer
rootlayer:
  grpc_endpoint: "3.17.208.238:9001"
  http_url: "http://3.17.208.238:8081/api/v1"
```

**Step 3: Edit validator-N.yaml (Validator-Specific)**

Each validator only needs its unique settings:
```yaml
# validator-1.yaml
identity:
  validator_id: "validator-1"  # Must match subnet.yaml

network:
  validator_grpc_port: ":9090"  # Unique per validator
  metrics_port: ":9095"

storage:
  leveldb_path: "./data/validator-1.db"  # Unique per validator

raft:
  bootstrap: true  # Only true for FIRST validator
  bind: "0.0.0.0:7400"
  advertise: "localhost:7400"
  data_dir: "./data/validator-1/raft"

gossip:
  bind_port: 7950  # Unique per validator
```

**Step 4: Start Validators**

**Option A: Manual Start (Development)**
```bash
# Validator 1
./bin/validator \
  --subnet-config=config/subnet.yaml \
  --validator-config=config/validator-1.yaml \
  --key=<PRIVATE_KEY_1>

# Validator 2
./bin/validator \
  --subnet-config=config/subnet.yaml \
  --validator-config=config/validator-2.yaml \
  --key=<PRIVATE_KEY_2>
```

**Option B: Script Start (Recommended)**
```bash
# Script automatically detects and uses hierarchical config if files exist
export NUM_VALIDATORS=2
export VALIDATOR_KEYS="key1,key2"
export VALIDATOR_PUBKEYS="pubkey1,pubkey2"
export TEST_PRIVATE_KEY="..."
./scripts/start-subnet.sh
```

#### What Gets Auto-Populated?

When using hierarchical configuration, the following are automatically extracted from `subnet.yaml`:

**Raft Peers:**
```
validator-1:localhost:7400  ← from raft_address
validator-2:localhost:7401  ← from raft_address
```

**Gossip Seeds:**
```
localhost:7950  ← from gossip_address
localhost:7951  ← from gossip_address
```

You **never** need to manually configure these in validator-N.yaml!

#### Adding a New Validator

**With New System (Easy):**
1. Add validator to `subnet.yaml` validator_set:
```yaml
validators:
  - id: "validator-3"
    pubkey: "04..."
    grpc_endpoint: "localhost:9092"
    raft_address: "localhost:7402"
    gossip_address: "localhost:7952"
```
2. Create `config/validator-3.yaml` with unique settings
3. Start validator-3 - peers/seeds auto-populated!

**With Old System (Tedious):**
1. Update validator-1-config.yaml to add validator-3 to peers
2. Update validator-2-config.yaml to add validator-3 to peers
3. Create validator-3-config.yaml with all validators in peers
4. Easy to make mistakes and cause cluster formation failures

### Legacy: Single Configuration File

Still supported for backward compatibility:

```bash
./bin/validator \
  --config=config/config.yaml \
  --id=validator-1 \
  --key=<PRIVATE_KEY>
```

**When to use legacy mode:**
- Existing deployments that haven't migrated
- Quick testing without creating config files
- When you need command-line override flexibility

See template files in `config/` directory for detailed configuration options and examples.

## Manual Validator Startup

Use manual startup when you need to tweak ports, run validators on separate machines, or debug consensus behaviour.

### Required ports (Raft + Gossip)

| Purpose    | Flag            | Default        |
|------------|-----------------|----------------|
| gRPC API   | `--grpc`        | `9090`         |
| Metrics    | `--metrics`     | `9095`         |
| Raft bind  | `--raft-bind`   | `127.0.0.1:7000` |
| Gossip     | `--gossip-port` | `7946`         |

Every validator on the same host must use unique values for all of the above (not just `--grpc`).

### Single-node example (Raft)

```bash
./bin/validator \
  --id validator-1 \
  --subnet-id "$SUBNET_ID" \
  --key "$PRIVKEY" \
  --grpc 9090 \
  --metrics 9095 \
  --storage ./data/validator-1 \
  --rootlayer-endpoint 3.17.208.238:9001 \
  --enable-rootlayer \
  --validators 1 \
  --threshold-num 1 \
  --threshold-denom 1 \
  --validator-pubkeys "validator-1:$PUBKEY" \
  --raft-enable \
  --raft-bootstrap \
  --raft-bind 127.0.0.1:7000 \
  --raft-data-dir ./data/validator-1-raft \
  --gossip-enable \
  --gossip-bind 127.0.0.1 \
  --gossip-port 7946
```

### Multi-node cluster (3 validators, Raft)

Construct a shared string:

```bash
VALIDATOR_PUBKEYS="validator-1:$PUB1,validator-2:$PUB2,validator-3:$PUB3"
```

**Validator 1**

```bash
./bin/validator \
  --id validator-1 \
  --key "$PRIV1" \
  --grpc 9090 \
  --metrics 9095 \
  --storage ./data/val1-storage \
  --validators 3 \
  --threshold-num 2 \
  --threshold-denom 3 \
  --validator-pubkeys "$VALIDATOR_PUBKEYS" \
  --raft-enable \
  --raft-bootstrap \
  --raft-bind 127.0.0.1:7000 \
  --raft-peers "validator-1:127.0.0.1:7000,validator-2:127.0.0.1:7010,validator-3:127.0.0.1:7020" \
  --gossip-enable \
  --gossip-port 7946 \
  --gossip-seeds "127.0.0.1:7946,127.0.0.1:7956,127.0.0.1:7966" \
  --validator-endpoints "validator-1:localhost:9090,validator-2:localhost:9100,validator-3:localhost:9110"
```

**Validator 2** (increment every port family):

```bash
./bin/validator \
  --id validator-2 \
  --key "$PRIV2" \
  --grpc 9100 \
  --metrics 9105 \
  --raft-bind 127.0.0.1:7010 \
  --gossip-port 7956 \
  --storage ./data/val2-storage \
  --raft-data-dir ./data/val2-raft \
  --validators 3 \
  --threshold-num 2 \
  --threshold-denom 3 \
  --validator-pubkeys "$VALIDATOR_PUBKEYS" \
  --raft-enable \
  --gossip-enable \
  --validator-endpoints "validator-1:localhost:9090,validator-2:localhost:9100,validator-3:localhost:9110"
```

**Validator 3** – continue with `--grpc 9110`, `--metrics 9115`, `--raft-bind 127.0.0.1:7020`, `--gossip-port 7966`, and its own storage directories.

### CometBFT mode

```bash
mkdir -p ./cometbft-data/validator1
./scripts/generate-cometbft-keys.sh ./cometbft-data 1
./scripts/generate-cometbft-genesis.sh ./cometbft-data

./bin/validator \
  --id validator-1 \
  --consensus-type cometbft \
  --key "$PRIVKEY" \
  --grpc 9090 \
  --storage ./cometbft-data/validator1/storage \
  --cometbft-home ./cometbft-data/validator1/cometbft \
  --cometbft-moniker validator-1 \
  --cometbft-p2p-port 26656 \
  --cometbft-rpc-port 26657 \
  --cometbft-proxy-port 26658 \
  --validator-pubkeys "validator-1:$PUBKEY"
```

Repeat for additional nodes with unique ports and directories. CometBFT handles peer discovery through the seed/persistent peer lists in `config.toml`.

---

## Intent Execution Flow & Observability

```
SubmitIntent → IntentStream → AgentBidding → BidMatching → Assignment
           → Execution → ReportSubmit → Validation → Checkpoint → Final Result
```

| Stage | Where to watch | Sample log |
|-------|----------------|------------|
| Intent ingestion | `subnet-logs/matcher.log` | `Received intent intent_id=... type=...` |
| Bids & winners | `subnet-logs/matcher.log` | `Received bid ...` / `Selected winner ...` |
| Agent execution | `subnet-logs/agent.log` | `Executing task ... result_size=...` |
| Report submit | `subnet-logs/agent.log` / validator logs | `Submitting execution report ...` |
| Validation | `subnet-logs/validator-*.log` | `Processed execution report ... pending_reports=...` |
| Consensus & bundles | `subnet-logs/validator-*.log` | `Creating ValidationBundle ...`, `Submitting ValidationBundle ...` |
| RootLayer | `subnet-logs/rootlayer.log` (mock) | `Finalized bundle ...` |

Typical flow:

1. `submit-intent-signed` pushes an intent to the RootLayer.
2. Matcher streams intents, opens a bidding window, and runs the configured strategy.
3. Winning agent receives an assignment, executes the task, and serializes the result.
4. Agent submits an `ExecutionReport` (with `result_data`) to any validator.
5. Validators replicate reports (Raft or CometBFT), collect signatures, and build ValidationBundles.
6. Bundles are sent to the RootLayer and optionally the IntentManager contract when `--enable-chain-submit` is set.

If you see “transaction success” but no data, check the agent log for execution output and the validator log for `Processed execution report` entries. The validator stores the raw report in its LevelDB under `execution_reports/<report_id>` until the bundle is finalized.

---

## Custom Development Guide

### Matcher Strategy Customization

1. Implement a type that satisfies `matcher.BidMatchingStrategy` (see `internal/matcher/bid_strategy.go`). `SelectWinner` must return a winning `*pb.Bid` plus optional runner-ups; the matcher wraps these into `MatchingResult` later, so you never construct that struct yourself.
2. Register the strategy in `internal/matcher/config.go` or inject it via `matcher.NewServerWithStrategy`. You can use config to choose between built-in strategies (`lowest_price`, weighted scoring) or your custom identifier.
3. Rebuild `cmd/matcher` and restart the service. Keep unit tests close to the strategy package so they can be run with `go test ./...`.

### Validator Logic Customization

1. Extend the execution report verification pipeline (see `internal/validator/report_validator.go`). Most teams add intent-specific checks that deserialize `ExecutionReport.ResultData`, validate business rules, and return errors when mismatches occur.
2. Register custom validators by intent type before starting the node. The simplest approach is to maintain a map of `intent_type -> validation func` and wire it into `validator.NewNode`.
3. When validators reject reports, the matcher automatically reassigns runner-ups, so log detailed reasons to simplify debugging.

### Agent Executor Customization

- Use the official SDKs in the [PIN-AI subnet-sdk repo](https://github.com/PIN-AI/subnet-sdk) (`go/`, `python/`) as a starting point. The demo `cmd/simple-agent` shows how to subscribe, bid, execute, and submit reports.
- Embed metadata (price, region, capability) in `pb.Bid.Metadata` so custom matcher strategies can reason about them.
- Persist execution outputs and metadata long enough to retry submissions in case the validator connection drops.

Once these components are customized, follow the deployment steps above to roll them out.

## Production Deployment

### Configuration Checklist

**Before deployment, verify your configuration:**

- [ ] **Configuration files created from templates:**
  - [ ] `subnet.yaml` from `subnet.yaml.template`
  - [ ] `validator-N.yaml` for each validator from `validator.yaml.template`
  - [ ] `blockchain.yaml` from `blockchain.yaml.template`

- [ ] **subnet.yaml:**
  - [ ] `subnet_id` is correct
  - [ ] All validators listed in `validator_set` with correct public keys
  - [ ] All validator endpoints (grpc_endpoint, raft_address, gossip_address) are reachable
  - [ ] Blockchain contract addresses are correct
  - [ ] `blockchain.allow_unverified: false` for production
  - [ ] `tls.enabled: true` with valid certificates
  - [ ] RootLayer endpoint is correct

- [ ] **validator-N.yaml (for each validator):**
  - [ ] `validator_id` matches one in subnet.yaml
  - [ ] Unique ports (grpc_port, metrics_port, raft bind_port, gossip bind_port)
  - [ ] Unique storage paths
  - [ ] `raft.bootstrap: true` only for first validator
  - [ ] `raft.advertise` uses public IP/domain (reachable by other validators)
  - [ ] NO private keys in files (use `--key` flag)

- [ ] **Security:**
  - [ ] Configuration files have restrictive permissions (`chmod 600`)
  - [ ] Private keys stored securely (KMS, HSM, or encrypted vault)
  - [ ] Configuration files in `.gitignore`
  - [ ] Firewall rules configured

### Security Checklist

- [ ] Use KMS/HSM for private key management (don't hardcode)
- [ ] Enable TLS/mTLS for gRPC
- [ ] Configure firewall rules
- [ ] Enable blockchain participant verification
- [ ] Set up log collection (ELK/Prometheus)
- [ ] Configure monitoring and alerts
- [ ] Set up auto-restart (systemd/Kubernetes)

### Docker Deployment Example

**Validator Dockerfile:**

```dockerfile
FROM golang:1.21-alpine AS builder
WORKDIR /app
COPY . .
RUN go build -o validator ./cmd/validator

FROM alpine:latest
RUN apk --no-cache add ca-certificates
COPY --from=builder /app/validator /usr/local/bin/
COPY config/subnet.yaml /etc/subnet/
COPY config/validator-1.yaml /etc/subnet/

CMD ["validator", \
     "--subnet-config", "/etc/subnet/subnet.yaml", \
     "--validator-config", "/etc/subnet/validator-1.yaml"]
```

**Docker Compose:**

```yaml
version: '3.8'

services:
  validator-1:
    build:
      context: .
      dockerfile: Dockerfile.validator
    volumes:
      - ./config/subnet.yaml:/etc/subnet/subnet.yaml:ro
      - ./config/validator-1.yaml:/etc/subnet/validator-1.yaml:ro
    environment:
      - VALIDATOR_PRIVATE_KEY=${VALIDATOR_1_KEY}
    command: >
      validator
      --subnet-config /etc/subnet/subnet.yaml
      --validator-config /etc/subnet/validator-1.yaml
      --key ${VALIDATOR_1_KEY}

  validator-2:
    build:
      context: .
      dockerfile: Dockerfile.validator
    volumes:
      - ./config/subnet.yaml:/etc/subnet/subnet.yaml:ro
      - ./config/validator-2.yaml:/etc/subnet/validator-2.yaml:ro
    environment:
      - VALIDATOR_PRIVATE_KEY=${VALIDATOR_2_KEY}
    command: >
      validator
      --subnet-config /etc/subnet/subnet.yaml
      --validator-config /etc/subnet/validator-2.yaml
      --key ${VALIDATOR_2_KEY}

  validator-3:
    build:
      context: .
      dockerfile: Dockerfile.validator
    volumes:
      - ./config/subnet.yaml:/etc/subnet/subnet.yaml:ro
      - ./config/validator-3.yaml:/etc/subnet/validator-3.yaml:ro
    environment:
      - VALIDATOR_PRIVATE_KEY=${VALIDATOR_3_KEY}
    command: >
      validator
      --subnet-config /etc/subnet/subnet.yaml
      --validator-config /etc/subnet/validator-3.yaml
      --key ${VALIDATOR_3_KEY}
```

Start:

```bash
docker-compose up -d
```

**Note:** The new configuration system automatically populates Raft peers and Gossip seeds from `subnet.yaml`, simplifying multi-validator deployments.

---

## Troubleshooting

| Issue | Symptoms | Resolution |
|-------|----------|------------|
| `--config` flag error | `flag provided but not defined: -config` | Binaries only accept explicit flags. Use `.env` + `start-subnet.sh` or pass flags manually (see [Manual Validator Startup](#manual-validator-startup)). |
| Port conflicts | Second validator fails even after changing `--grpc` | Update **all** ports (`--metrics`, `--raft-bind`, `--gossip-port`, CometBFT ports). Consider a script that offsets ports per node. |
| Unknown validator/public key | Validator rejects reports or agents | Ensure every node shares the same ordered `validator_id:pubkey` map from [Validator Key Management](#validator-key-management). |
| “Transaction success” but no output | Agent claims success but nothing in validator log | Follow the [Intent Execution Flow & Observability](#intent-execution-flow--observability) checklist and inspect `subnet-logs/agent.log` + `subnet-logs/validator-*.log` for `Processed execution report`. |
| Bundles never finalize | Validators keep collecting reports without submission | Verify quorum (`threshold_num/threshold_denom`), Raft peer connectivity, and Gossip ports. Enable debug logs if signatures stop at < threshold. |
| Validators stuck joining | Repeated Raft bootstrap or “node already exists” | Ensure only the first node uses `--raft-bootstrap`, delete stale `raft-data` dirs when changing IDs, and keep `--validator-pubkeys` identical across nodes. |

Useful commands:

```bash
# Matcher intents/bids/winners
tail -f subnet-logs/matcher.log

# Agent execution + report submission
tail -f subnet-logs/agent.log

# Validator consensus
tail -f subnet-logs/validator-1.log
```

<<<<<<< HEAD
**Solution:** Ensure at least `threshold_num` validators are online

#### 2. Agent Not Receiving Tasks

**Symptom:** Agent logs show "No tasks received"

**Debug:**
```bash
# Check if matcher received intents
curl http://localhost:8090/intents | jq '.'

# Check if agent connected to matcher
curl http://localhost:8090/agents | jq '.agents[] | select(.id=="my-agent")'

# View matcher logs
tail -f logs/matcher.log | grep "bid"
```

**Solution:**
- Confirm agent is correctly subscribed to intent stream
- Confirm agent's bid is submitted within bidding window

#### 3. ValidationBundle Submission Failed

**Symptom:** Validator logs show "Failed to submit ValidationBundle"

**Debug:**
```bash
# Check RootLayer connection
nc -zv 3.17.208.238 9001

# Verify signature
validator-debug --verify-signature <bundle-file>

# View detailed error
tail -f logs/validator-1.log | grep "ValidationBundle"
```

**Solution:**
- Verify RootLayer is reachable
- Confirm signing key is configured correctly
- Verify Intent Manager contract address is correct

---

## Next Steps

1. **Read Architecture Docs** - `docs/architecture.md`
2. **Review API Docs** - `docs/API_REFERENCE.md`
3. **Join Community** - [Discord](https://discord.gg/pinai) / [GitHub Discussions](https://github.com/PIN-AI/protocol/discussions)
4. **Report Issues** - [GitHub Issues](https://github.com/PIN-AI/protocol/issues)

---

## Appendix

### Complete Configuration Reference

All configuration templates are in `config/` directory:
- `config/matcher-config.yaml` - Matcher configuration
- `config/validator-config.yaml` - Validator configuration
- `config/policy_config.yaml` - Policy configuration
- `config/auth_config.yaml` - Authentication configuration

### Development Tools

```bash
# Generate test intent
go run ./cmd/mock-rootlayer --generate-intent

# Validate configuration file
go run ./cmd/config-validator --config config.yaml

# View validator status
curl http://localhost:9200/status | jq '.'
```
=======
Need deeper insight? Refer to `docs/architecture.md` for component internals or reach out on GitHub Issues.
>>>>>>> 97c61756
<|MERGE_RESOLUTION|>--- conflicted
+++ resolved
@@ -171,31 +171,10 @@
 If you have not created a subnet yet, run:
 
 ```bash
-<<<<<<< HEAD
-# Provide chain contract addresses and network context
-export PIN_BASE_SEPOLIA_INTENT_MANAGER="0xD04d23775D3B8e028e6104E31eb0F6c07206EB46"
-export PIN_BASE_SEPOLIA_SUBNET_FACTORY="0x493c5B1c7Ee9eDe75bf2e57e5250E695F929A796"
-export PIN_BASE_SEPOLIA_STAKING_MANAGER="0xAc11AE66c7831A70Bea940b0AE16c967f940cB65"
-export PIN_BASE_SEPOLIA_CHECKPOINT_MANAGER="0xe947c9C4183D583fB2E500aD05B105Fa01abE57e"
-
-export RPC_URL="https://sepolia.base.org"
-export PRIVATE_KEY="<your-private-key>"
-export NETWORK="base_sepolia"
-export SUBNET_NAME="PinAI Test Subnet"
-
-# Run the creation script (CLI flags can still override defaults)
-./scripts/create-subnet.sh
-
-# Example output:
-# ✅ Subnet created successfully!
-# Subnet ID: 0x0000000000000000000000000000000000000000000000000000000000000002
-# Contract Address: 0x6538D64e4eeE64641f6c66aB2c7703edfC3e2aB6
-=======
 export RPC_URL="https://sepolia.base.org"
 export PRIVATE_KEY="<your-chain-key>"
 export PIN_NETWORK="base_sepolia"
 ./scripts/create-subnet.sh --name "My Test Subnet"
->>>>>>> 97c61756
 ```
 
 Record the returned subnet ID and contract address, then plug them into `.env`.
@@ -751,83 +730,4 @@
 tail -f subnet-logs/validator-1.log
 ```
 
-<<<<<<< HEAD
-**Solution:** Ensure at least `threshold_num` validators are online
-
-#### 2. Agent Not Receiving Tasks
-
-**Symptom:** Agent logs show "No tasks received"
-
-**Debug:**
-```bash
-# Check if matcher received intents
-curl http://localhost:8090/intents | jq '.'
-
-# Check if agent connected to matcher
-curl http://localhost:8090/agents | jq '.agents[] | select(.id=="my-agent")'
-
-# View matcher logs
-tail -f logs/matcher.log | grep "bid"
-```
-
-**Solution:**
-- Confirm agent is correctly subscribed to intent stream
-- Confirm agent's bid is submitted within bidding window
-
-#### 3. ValidationBundle Submission Failed
-
-**Symptom:** Validator logs show "Failed to submit ValidationBundle"
-
-**Debug:**
-```bash
-# Check RootLayer connection
-nc -zv 3.17.208.238 9001
-
-# Verify signature
-validator-debug --verify-signature <bundle-file>
-
-# View detailed error
-tail -f logs/validator-1.log | grep "ValidationBundle"
-```
-
-**Solution:**
-- Verify RootLayer is reachable
-- Confirm signing key is configured correctly
-- Verify Intent Manager contract address is correct
-
----
-
-## Next Steps
-
-1. **Read Architecture Docs** - `docs/architecture.md`
-2. **Review API Docs** - `docs/API_REFERENCE.md`
-3. **Join Community** - [Discord](https://discord.gg/pinai) / [GitHub Discussions](https://github.com/PIN-AI/protocol/discussions)
-4. **Report Issues** - [GitHub Issues](https://github.com/PIN-AI/protocol/issues)
-
----
-
-## Appendix
-
-### Complete Configuration Reference
-
-All configuration templates are in `config/` directory:
-- `config/matcher-config.yaml` - Matcher configuration
-- `config/validator-config.yaml` - Validator configuration
-- `config/policy_config.yaml` - Policy configuration
-- `config/auth_config.yaml` - Authentication configuration
-
-### Development Tools
-
-```bash
-# Generate test intent
-go run ./cmd/mock-rootlayer --generate-intent
-
-# Validate configuration file
-go run ./cmd/config-validator --config config.yaml
-
-# View validator status
-curl http://localhost:9200/status | jq '.'
-```
-=======
-Need deeper insight? Refer to `docs/architecture.md` for component internals or reach out on GitHub Issues.
->>>>>>> 97c61756
+Need deeper insight? Refer to `docs/architecture.md` for component internals or reach out on GitHub Issues.